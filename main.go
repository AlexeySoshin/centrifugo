package main

import (
	"fmt"
	"net"
	"net/http"
	"os"
	"os/signal"
	"path/filepath"
	"runtime"
	"strings"
	"sync"
	"syscall"
	"time"

	"github.com/centrifugal/centrifugo/Godeps/_workspace/src/github.com/FZambia/go-logger"
	"github.com/centrifugal/centrifugo/Godeps/_workspace/src/github.com/spf13/cobra"
	"github.com/centrifugal/centrifugo/Godeps/_workspace/src/github.com/spf13/viper"
	"github.com/centrifugal/centrifugo/Godeps/_workspace/src/gopkg.in/igm/sockjs-go.v2/sockjs"
	"github.com/centrifugal/centrifugo/libcentrifugo"
	"github.com/tarantool/go-tarantool"
)

const (
	// VERSION determines version of Centrifugo server.
	VERSION = "1.2.1"
)

func setupLogging() {
	logLevel, ok := logger.LevelMatches[strings.ToUpper(viper.GetString("log_level"))]
	if !ok {
		logLevel = logger.LevelInfo
	}
	logger.SetLogThreshold(logLevel)
	logger.SetStdoutThreshold(logLevel)

	if viper.IsSet("log_file") && viper.GetString("log_file") != "" {
		logger.SetLogFile(viper.GetString("log_file"))
		// do not log into stdout when log file provided
		logger.SetStdoutThreshold(logger.LevelNone)
	}
}

func handleSignals(app *libcentrifugo.Application) {
	sigc := make(chan os.Signal, 1)
	signal.Notify(sigc, syscall.SIGHUP, syscall.SIGINT, os.Interrupt)
	for {
		sig := <-sigc
		logger.INFO.Println("Signal received:", sig)
		switch sig {
		case syscall.SIGHUP:
			// reload application configuration on SIGHUP
			logger.INFO.Println("Reloading configuration")
			err := viper.ReadInConfig()
			if err != nil {
				switch err.(type) {
				case viper.ConfigParseError:
					logger.CRITICAL.Printf("Error parsing configuration: %s\n", err)
					continue
				default:
					logger.CRITICAL.Println("No config file found")
					continue
				}
			}
			setupLogging()
			c := newConfig()
			app.SetConfig(c)
			logger.INFO.Println("Configuration successfully reloaded")
		case syscall.SIGINT, os.Interrupt:
			logger.INFO.Println("Shutting down")
			go time.AfterFunc(10*time.Second, func() {
				os.Exit(1)
			})
			app.Shutdown()
			os.Exit(130)
		}
	}
}

func listenHTTP(mux http.Handler, addr string, useSSL bool, sslCert, sslKey string, wg *sync.WaitGroup) {
	defer wg.Done()
	if useSSL {
		if err := http.ListenAndServeTLS(addr, sslCert, sslKey, mux); err != nil {
			logger.FATAL.Fatalln("ListenAndServe:", err)
		}
	} else {
		if err := http.ListenAndServe(addr, mux); err != nil {
			logger.FATAL.Fatalln("ListenAndServe:", err)
		}
	}
}

// Main starts Centrifugo server.
func Main() {

	var configFile string

	var port string
	var address string
	var debug bool
	var name string
	var web bool
	var webPath string
	var insecureWeb bool
	var engn string
	var logLevel string
	var logFile string
	var insecure bool
	var insecureAPI bool
	var useSSL bool
	var sslCert string
	var sslKey string
	var apiPort string
	var adminPort string

	var redisHost string
	var redisPort string
	var redisPassword string
	var redisDB string
	var redisURL string
	var redisAPI bool
	var redisPool int

	// Tarantool
	var tntHost string
	var tntPort string
	var tntUser string
	var tntPassword string
	var tntPool int
	var tntTimeoutResponse int
	var tntTimeoutReconnect int
	var tntMaxReconnect int

	var rootCmd = &cobra.Command{
		Use:   "",
		Short: "Centrifugo",
		Long:  "Centrifugo. Real-time messaging (Websockets or SockJS) server in Go.",
		Run: func(cmd *cobra.Command, args []string) {

			viper.SetDefault("gomaxprocs", 0)
			viper.SetDefault("debug", false)
			viper.SetDefault("prefix", "")
			viper.SetDefault("web", false)
			viper.SetDefault("web_path", "")
			viper.SetDefault("web_password", "")
			viper.SetDefault("web_secret", "")
			viper.SetDefault("max_channel_length", 255)
			viper.SetDefault("channel_prefix", "centrifugo")
			viper.SetDefault("node_ping_interval", 5)
			viper.SetDefault("message_send_timeout", 0)
			viper.SetDefault("ping_interval", 25)
			viper.SetDefault("node_metrics_interval", 60)
			viper.SetDefault("stale_connection_close_delay", 25)
			viper.SetDefault("expired_connection_close_delay", 25)
			viper.SetDefault("max_client_queue_size", 10485760) // 10MB
			viper.SetDefault("presence_ping_interval", 25)
			viper.SetDefault("presence_expire_interval", 60)
			viper.SetDefault("private_channel_prefix", "$")
			viper.SetDefault("namespace_channel_boundary", ":")
			viper.SetDefault("user_channel_boundary", "#")
			viper.SetDefault("user_channel_separator", ",")
			viper.SetDefault("client_channel_boundary", "&")
			viper.SetDefault("sockjs_url", "https://cdn.jsdelivr.net/sockjs/1.0/sockjs.min.js")

			viper.SetDefault("secret", "")
			viper.SetDefault("connection_lifetime", 0)
			viper.SetDefault("watch", false)
			viper.SetDefault("publish", false)
			viper.SetDefault("anonymous", false)
			viper.SetDefault("presence", false)
			viper.SetDefault("history_size", 0)
			viper.SetDefault("history_lifetime", 0)
			viper.SetDefault("recover", false)
			viper.SetDefault("history_drop_inactive", false)
			viper.SetDefault("namespaces", "")

			viper.SetEnvPrefix("centrifugo")
			viper.BindEnv("debug")
			viper.BindEnv("engine")
			viper.BindEnv("insecure")
			viper.BindEnv("insecure_api")
			viper.BindEnv("web")
			viper.BindEnv("web_password")
			viper.BindEnv("web_secret")
			viper.BindEnv("insecure_web")
			viper.BindEnv("secret")
			viper.BindEnv("connection_lifetime")
			viper.BindEnv("watch")
			viper.BindEnv("publish")
			viper.BindEnv("anonymous")
			viper.BindEnv("join_leave")
			viper.BindEnv("presence")
			viper.BindEnv("recover")
			viper.BindEnv("history_size")
			viper.BindEnv("history_lifetime")
			viper.BindEnv("history_drop_inactive")

			viper.BindPFlag("port", cmd.Flags().Lookup("port"))
			viper.BindPFlag("api_port", cmd.Flags().Lookup("api_port"))
			viper.BindPFlag("admin_port", cmd.Flags().Lookup("admin_port"))
			viper.BindPFlag("address", cmd.Flags().Lookup("address"))
			viper.BindPFlag("debug", cmd.Flags().Lookup("debug"))
			viper.BindPFlag("name", cmd.Flags().Lookup("name"))
			viper.BindPFlag("web", cmd.Flags().Lookup("web"))
			viper.BindPFlag("web_path", cmd.Flags().Lookup("web_path"))
			viper.BindPFlag("insecure_web", cmd.Flags().Lookup("insecure_web"))
			viper.BindPFlag("engine", cmd.Flags().Lookup("engine"))
			viper.BindPFlag("insecure", cmd.Flags().Lookup("insecure"))
			viper.BindPFlag("insecure_api", cmd.Flags().Lookup("insecure_api"))
			viper.BindPFlag("ssl", cmd.Flags().Lookup("ssl"))
			viper.BindPFlag("ssl_cert", cmd.Flags().Lookup("ssl_cert"))
			viper.BindPFlag("ssl_key", cmd.Flags().Lookup("ssl_key"))
			viper.BindPFlag("log_level", cmd.Flags().Lookup("log_level"))
			viper.BindPFlag("log_file", cmd.Flags().Lookup("log_file"))

			// Redis.
			viper.BindPFlag("redis_host", cmd.Flags().Lookup("redis_host"))
			viper.BindPFlag("redis_port", cmd.Flags().Lookup("redis_port"))
			viper.BindPFlag("redis_password", cmd.Flags().Lookup("redis_password"))
			viper.BindPFlag("redis_db", cmd.Flags().Lookup("redis_db"))
			viper.BindPFlag("redis_url", cmd.Flags().Lookup("redis_url"))
			viper.BindPFlag("redis_api", cmd.Flags().Lookup("redis_api"))
			viper.BindPFlag("redis_pool", cmd.Flags().Lookup("redis_pool"))
			viper.BindPFlag("redis_api_num_shards", cmd.Flags().Lookup("redis_api_num_shards"))

			// Tarantool.
			viper.BindPFlag("tnt_pool", cmd.Flags().Lookup("tnt_pool"))
			viper.BindPFlag("tnt_host", cmd.Flags().Lookup("tnt_host"))
			viper.BindPFlag("tnt_port", cmd.Flags().Lookup("tnt_port"))
			viper.BindPFlag("tnt_user", cmd.Flags().Lookup("tnt_user"))
			viper.BindPFlag("tnt_password", cmd.Flags().Lookup("tnt_password"))
			viper.BindPFlag("tnt_timeout_response", cmd.Flags().Lookup("tnt_timeout_request"))
			viper.BindPFlag("tnt_timeout_reconnect", cmd.Flags().Lookup("tnt_timeout_reconnect"))
			viper.BindPFlag("tnt_max_reconnect", cmd.Flags().Lookup("tnt_max_reconnect"))

			viper.SetConfigFile(configFile)

			logger.INFO.Printf("Centrifugo version: %s", VERSION)
			logger.INFO.Printf("Process PID: %d", os.Getpid())

			absConfPath, err := filepath.Abs(configFile)
			if err != nil {
				logger.FATAL.Fatalln(err)
			}
			logger.INFO.Println("Config file search path:", absConfPath)

			err = viper.ReadInConfig()
			if err != nil {
				switch err.(type) {
				case viper.ConfigParseError:
					logger.FATAL.Fatalf("Error parsing configuration: %s\n", err)
				default:
					logger.WARN.Println("No config file found")
				}
			}

			setupLogging()

			if os.Getenv("GOMAXPROCS") == "" {
				if viper.IsSet("gomaxprocs") && viper.GetInt("gomaxprocs") > 0 {
					runtime.GOMAXPROCS(viper.GetInt("gomaxprocs"))
				} else {
					runtime.GOMAXPROCS(runtime.NumCPU())
				}
			}

			logger.INFO.Println("GOMAXPROCS:", runtime.GOMAXPROCS(0))

			c := newConfig()
			err = c.Validate()
			if err != nil {
				logger.FATAL.Fatalln(err)
			}

			app, err := libcentrifugo.NewApplication(c)
			if err != nil {
				logger.FATAL.Fatalln(err)
			}

			if c.Insecure {
				logger.WARN.Println("Running in INSECURE client mode")
			}
			if c.InsecureAPI {
				logger.WARN.Println("Running in INSECURE API mode")
			}
			if c.InsecureWeb {
				logger.WARN.Println("Running in INSECURE web mode")
			}

			var e libcentrifugo.Engine
			switch viper.GetString("engine") {
			case "memory":
				e = libcentrifugo.NewMemoryEngine(app)
			case "redis":
<<<<<<< HEAD
				e = libcentrifugo.NewRedisEngine(
					app,
					viper.GetString("redis_host"),
					viper.GetString("redis_port"),
					viper.GetString("redis_password"),
					viper.GetString("redis_db"),
					viper.GetString("redis_url"),
					viper.GetBool("redis_api"),
					viper.GetInt("redis_pool"),
				)
			case "tarantool":
				config := libcentrifugo.TarantoolEngineConfig{
					PoolConfig: libcentrifugo.TarantoolPoolConfig{
						Address:  viper.GetString("tnt_host") + ":" + viper.GetString("tnt_port"),
						PoolSize: viper.GetInt("tnt_pool"),
						Opts: tarantool.Opts{
							Timeout:       time.Duration(viper.GetInt("tnt_timeout_response")) * time.Millisecond,
							Reconnect:     time.Duration(viper.GetInt("tnt_timeout_reconnect")) * time.Millisecond,
							MaxReconnects: uint(viper.GetInt("tnt_max_reconnect")),
							User:          viper.GetString("tnt_user"),
							Pass:          viper.GetString("tnt_password"),
						},
					},
				}
				e = libcentrifugo.NewTarantoolEngine(app, config)
=======
				redisConf := &libcentrifugo.RedisEngineConfig{
					Host:         viper.GetString("redis_host"),
					Port:         viper.GetString("redis_port"),
					Password:     viper.GetString("redis_password"),
					DB:           viper.GetString("redis_db"),
					URL:          viper.GetString("redis_url"),
					PoolSize:     viper.GetInt("redis_pool"),
					API:          viper.GetBool("redis_api"),
					NumAPIShards: viper.GetInt("redis_api_num_shards"),
				}
				e = libcentrifugo.NewRedisEngine(app, redisConf)
>>>>>>> 0b0d41ce
			default:
				logger.FATAL.Fatalln("Unknown engine: " + viper.GetString("engine"))
			}

			logger.INFO.Println("Engine:", viper.GetString("engine"))
			logger.DEBUG.Printf("%v\n", viper.AllSettings())
			logger.INFO.Println("Use SSL:", viper.GetBool("ssl"))
			if viper.GetBool("ssl") {
				if viper.GetString("ssl_cert") == "" {
					logger.FATAL.Println("No SSL certificate provided")
					os.Exit(1)
				}
				if viper.GetString("ssl_key") == "" {
					logger.FATAL.Println("No SSL certificate key provided")
					os.Exit(1)
				}
			}
			app.SetEngine(e)
			err = app.Run()
			if err != nil {
				logger.FATAL.Fatalln(err)
			}

			go handleSignals(app)

			sockjsOpts := sockjs.DefaultOptions

			// Override sockjs url. It's important to use the same SockJS library version
			// on client and server sides, otherwise SockJS will report version mismatch
			// and won't work.
			sockjsURL := viper.GetString("sockjs_url")
			if sockjsURL != "" {
				logger.INFO.Println("SockJS url:", sockjsURL)
				sockjsOpts.SockJSURL = sockjsURL
			}
			if c.PingInterval < time.Second {
				logger.FATAL.Fatalln("Ping interval can not be less than one second.")
			}
			sockjsOpts.HeartbeatDelay = c.PingInterval

			var webFS http.FileSystem
			if viper.GetBool("web") {
				webFS = assetFS()
			}

			var clientPort = viper.GetString("port")
			var apiPort = viper.GetString("api_port")
			var adminPort = viper.GetString("admin_port")

			// portToHandlerFlags contains mapping between ports and handler flags
			// to serve on this port.
			portToHandlerFlags := map[string]libcentrifugo.HandlerFlag{}

			var portFlags libcentrifugo.HandlerFlag

			portFlags = portToHandlerFlags[clientPort]
			portFlags |= libcentrifugo.HandlerRawWS | libcentrifugo.HandlerSockJS
			portToHandlerFlags[clientPort] = portFlags

			portFlags = portToHandlerFlags[apiPort]
			portFlags |= libcentrifugo.HandlerAPI
			portToHandlerFlags[apiPort] = portFlags

			portFlags = portToHandlerFlags[adminPort]
			portFlags |= libcentrifugo.HandlerAdmin
			if viper.GetBool("debug") {
				portFlags |= libcentrifugo.HandlerDebug
			}
			portToHandlerFlags[adminPort] = portFlags

			var wg sync.WaitGroup
			// Iterate over port to flags mapping and start HTTP servers
			// on separate ports serving handlers specified in flags.
			for handlerPort, handlerFlags := range portToHandlerFlags {
				muxOpts := libcentrifugo.MuxOptions{
					Prefix:        viper.GetString("prefix"),
					Web:           viper.GetBool("web"),
					WebPath:       viper.GetString("web_path"),
					WebFS:         webFS,
					HandlerFlags:  handlerFlags,
					SockjsOptions: sockjsOpts,
				}
				mux := libcentrifugo.DefaultMux(app, muxOpts)

				addr := net.JoinHostPort(viper.GetString("address"), handlerPort)

				logger.INFO.Printf("Start serving %s endpoints on %s\n", handlerFlags, addr)
				wg.Add(1)
				go listenHTTP(mux, addr, useSSL, sslCert, sslKey, &wg)
			}
			wg.Wait()
		},
	}
	rootCmd.Flags().StringVarP(&port, "port", "p", "8000", "port to bind to")
	rootCmd.Flags().StringVarP(&address, "address", "a", "", "address to listen on")
	rootCmd.Flags().BoolVarP(&debug, "debug", "d", false, "debug mode - please, do not use it in production")
	rootCmd.Flags().StringVarP(&configFile, "config", "c", "config.json", "path to config file")
	rootCmd.Flags().StringVarP(&name, "name", "n", "", "unique node name")
	rootCmd.Flags().BoolVarP(&web, "web", "w", false, "serve admin web interface application")
	rootCmd.Flags().StringVarP(&webPath, "web_path", "", "", "optional path to web interface application")
	rootCmd.Flags().StringVarP(&engn, "engine", "e", "memory", "engine to use: memory or redis")
	rootCmd.Flags().BoolVarP(&insecure, "insecure", "", false, "start in insecure client mode")
	rootCmd.Flags().BoolVarP(&insecureAPI, "insecure_api", "", false, "use insecure API mode")
	rootCmd.Flags().BoolVarP(&insecureWeb, "insecure_web", "", false, "use insecure web mode – no web password and web secret required for web interface")
	rootCmd.Flags().BoolVarP(&useSSL, "ssl", "", false, "accept SSL connections. This requires an X509 certificate and a key file")
	rootCmd.Flags().StringVarP(&sslCert, "ssl_cert", "", "", "path to an X509 certificate file")
	rootCmd.Flags().StringVarP(&sslKey, "ssl_key", "", "", "path to an X509 certificate key")
	rootCmd.Flags().StringVarP(&apiPort, "api_port", "", "8000", "port to bind api endpoints to (optional until this is required by your deploy setup)")
	rootCmd.Flags().StringVarP(&adminPort, "admin_port", "", "8000", "port to bind admin endpoints to (optional until this is required by your deploy setup)")
	rootCmd.Flags().StringVarP(&logLevel, "log_level", "", "info", "set the log level: debug, info, error, critical, fatal or none")
	rootCmd.Flags().StringVarP(&logFile, "log_file", "", "", "optional log file - if not specified all logs go to STDOUT")

	// Redis engine
	rootCmd.Flags().StringVarP(&redisHost, "redis_host", "", "127.0.0.1", "redis host (Redis engine)")
	rootCmd.Flags().StringVarP(&redisPort, "redis_port", "", "6379", "redis port (Redis engine)")
	rootCmd.Flags().StringVarP(&redisPassword, "redis_password", "", "", "redis auth password (Redis engine)")
	rootCmd.Flags().StringVarP(&redisDB, "redis_db", "", "0", "redis database (Redis engine)")
	rootCmd.Flags().StringVarP(&redisURL, "redis_url", "", "", "redis connection URL (Redis engine)")
	rootCmd.Flags().BoolVarP(&redisAPI, "redis_api", "", false, "enable Redis API listener (Redis engine)")
	rootCmd.Flags().IntVarP(&redisPool, "redis_pool", "", 256, "Redis pool size (Redis engine)")
	rootCmd.Flags().IntVarP(&redisPool, "redis_api_num_shards", "", 0, "Number of shards for redis API queue (Redis engine)")

	// Tarantool engine
	rootCmd.Flags().StringVarP(&tntHost, "tnt_host", "", "127.0.0.1", "tarantool host (Tarantool engine)")
	rootCmd.Flags().StringVarP(&tntPort, "tnt_port", "", "3301", "tarantool port (Tarantool engine)")
	rootCmd.Flags().StringVarP(&tntUser, "tnt_user", "", "", "tarantool user (Tarantool engine)")
	rootCmd.Flags().StringVarP(&tntPassword, "tnt_password", "", "", "tarantool password (Tarantool engine)")
	rootCmd.Flags().IntVarP(&tntPool, "tnt_pool", "", 2, "tarantool connection pool size (Tarantool engine)")
	rootCmd.Flags().IntVarP(&tntTimeoutResponse, "tnt_timeout_response", "", 500, "timeout to wait response in milliseconds (Tarantool engine)")
	rootCmd.Flags().IntVarP(&tntTimeoutReconnect, "tnt_timeout_reconnect", "", 500, "timeout to wait until reconnection attempt in milliseconds (Tarantool engine)")
	rootCmd.Flags().IntVarP(&tntMaxReconnect, "tnt_max_reconnect", "", 0, "max number of reconnection attempts (Tarantool engine)")

	var versionCmd = &cobra.Command{
		Use:   "version",
		Short: "Centrifugo version number",
		Long:  `Print the version number of Centrifugo`,
		Run: func(cmd *cobra.Command, args []string) {
			fmt.Printf("Centrifugo v%s\n", VERSION)
		},
	}

	var checkConfigFile string

	var checkConfigCmd = &cobra.Command{
		Use:   "checkconfig",
		Short: "Check configuration file",
		Long:  `Check Centrifugo configuration file`,
		Run: func(cmd *cobra.Command, args []string) {
			err := validateConfig(checkConfigFile)
			if err != nil {
				logger.FATAL.Fatalln(err)
			}
		},
	}
	checkConfigCmd.Flags().StringVarP(&checkConfigFile, "config", "c", "config.json", "path to config file to check")

	var outputConfigFile string

	var generateConfigCmd = &cobra.Command{
		Use:   "genconfig",
		Short: "Generate simple configuration file to start with",
		Long:  `Generate simple configuration file to start with`,
		Run: func(cmd *cobra.Command, args []string) {
			err := generateConfig(outputConfigFile)
			if err != nil {
				logger.FATAL.Fatalln(err)
			}
		},
	}
	generateConfigCmd.Flags().StringVarP(&outputConfigFile, "config", "c", "config.json", "path to output config file")

	rootCmd.AddCommand(versionCmd)
	rootCmd.AddCommand(checkConfigCmd)
	rootCmd.AddCommand(generateConfigCmd)
	rootCmd.Execute()
}

func main() {
	Main()
}<|MERGE_RESOLUTION|>--- conflicted
+++ resolved
@@ -292,19 +292,19 @@
 			case "memory":
 				e = libcentrifugo.NewMemoryEngine(app)
 			case "redis":
-<<<<<<< HEAD
-				e = libcentrifugo.NewRedisEngine(
-					app,
-					viper.GetString("redis_host"),
-					viper.GetString("redis_port"),
-					viper.GetString("redis_password"),
-					viper.GetString("redis_db"),
-					viper.GetString("redis_url"),
-					viper.GetBool("redis_api"),
-					viper.GetInt("redis_pool"),
-				)
+				redisConf := &libcentrifugo.RedisEngineConfig{
+					Host:         viper.GetString("redis_host"),
+					Port:         viper.GetString("redis_port"),
+					Password:     viper.GetString("redis_password"),
+					DB:           viper.GetString("redis_db"),
+					URL:          viper.GetString("redis_url"),
+					PoolSize:     viper.GetInt("redis_pool"),
+					API:          viper.GetBool("redis_api"),
+					NumAPIShards: viper.GetInt("redis_api_num_shards"),
+				}
+				e = libcentrifugo.NewRedisEngine(app, redisConf)
 			case "tarantool":
-				config := libcentrifugo.TarantoolEngineConfig{
+				tntConf := libcentrifugo.TarantoolEngineConfig{
 					PoolConfig: libcentrifugo.TarantoolPoolConfig{
 						Address:  viper.GetString("tnt_host") + ":" + viper.GetString("tnt_port"),
 						PoolSize: viper.GetInt("tnt_pool"),
@@ -317,20 +317,7 @@
 						},
 					},
 				}
-				e = libcentrifugo.NewTarantoolEngine(app, config)
-=======
-				redisConf := &libcentrifugo.RedisEngineConfig{
-					Host:         viper.GetString("redis_host"),
-					Port:         viper.GetString("redis_port"),
-					Password:     viper.GetString("redis_password"),
-					DB:           viper.GetString("redis_db"),
-					URL:          viper.GetString("redis_url"),
-					PoolSize:     viper.GetInt("redis_pool"),
-					API:          viper.GetBool("redis_api"),
-					NumAPIShards: viper.GetInt("redis_api_num_shards"),
-				}
-				e = libcentrifugo.NewRedisEngine(app, redisConf)
->>>>>>> 0b0d41ce
+				e = libcentrifugo.NewTarantoolEngine(app, tntConf)
 			default:
 				logger.FATAL.Fatalln("Unknown engine: " + viper.GetString("engine"))
 			}
